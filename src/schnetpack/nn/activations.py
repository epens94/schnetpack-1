--- conflicted
+++ resolved
@@ -3,6 +3,7 @@
 
 from torch.nn import functional
 
+__all__ = ["shifted_softplus", "softplus_inverse", "ShiftedSoftplus"]
 __all__ = ["shifted_softplus", "softplus_inverse", "ShiftedSoftplus"]
 
 
@@ -49,21 +50,120 @@
     """
 
     def __init__(
-<<<<<<< HEAD
         self,
         initial_alpha: float = 1.0,
         initial_beta: float = 1.0,
         trainable: bool = False,
     ) -> None:
         """
-=======
+        Args:
+            initial_alpha: Initial "scale" alpha of the softplus function.
+            initial_beta: Initial "temperature" beta of the softplus function.
+            trainable: If True, alpha and beta are trained during optimization.
+        """
+        super(ShiftedSoftplus, self).__init__()
+        initial_alpha = torch.tensor(initial_alpha)
+        initial_beta = torch.tensor(initial_beta)
+
+        if trainable:
+            self.alpha = torch.nn.Parameter(torch.FloatTensor([initial_alpha]))
+            self.beta = torch.nn.Parameter(torch.FloatTensor([initial_beta]))
+        else:
+            self.register_buffer("alpha", initial_alpha)
+            self.register_buffer("beta", initial_beta)
+
+    def forward(self, x: torch.Tensor) -> torch.Tensor:
+        """
+        Evaluate activation function given the input features x.
+        num_features: Dimensions of feature space.
+
+        Args:
+            x (FloatTensor [:, num_features]): Input features.
+
+        Returns:
+            y (FloatTensor [:, num_features]): Activated features.
+        """
+        return self.alpha * torch.where(
+            self.beta != 0,
+            (torch.nn.functional.softplus(self.beta * x) - math.log(2)) / self.beta,
+            0.5 * x,
+        )
+
+
+class ShiftedSoftplus(torch.nn.Module):
+    """
+    Shifted softplus activation function with learnable feature-wise parameters:
+    f(x) = alpha/beta * (softplus(beta*x) - log(2))
+    softplus(x) = log(exp(x) + 1)
+    For beta -> 0  : f(x) -> 0.5*alpha*x
+    For beta -> inf: f(x) -> max(0, alpha*x)
+
+    With learnable parameters alpha and beta, the shifted softplus function can
+    become equivalent to ReLU (if alpha is equal 1 and beta approaches infinity) or to
+    the identity function (if alpha is equal 2 and beta is equal 0).
+    """
+
+    def __init__(
+        self,
+        initial_alpha: float = 1.0,
+        initial_beta: float = 1.0,
+        trainable: bool = False,
+    ) -> None:
+        """
+        Args:
+            initial_alpha: Initial "scale" alpha of the softplus function.
+            initial_beta: Initial "temperature" beta of the softplus function.
+            trainable: If True, alpha and beta are trained during optimization.
+        """
+        super(ShiftedSoftplus, self).__init__()
+        initial_alpha = torch.tensor(initial_alpha)
+        initial_beta = torch.tensor(initial_beta)
+
+        if trainable:
+            self.alpha = torch.nn.Parameter(torch.FloatTensor([initial_alpha]))
+            self.beta = torch.nn.Parameter(torch.FloatTensor([initial_beta]))
+        else:
+            self.register_buffer("alpha", initial_alpha)
+            self.register_buffer("beta", initial_beta)
+
+    def forward(self, x: torch.Tensor) -> torch.Tensor:
+        """
+        Evaluate activation function given the input features x.
+        num_features: Dimensions of feature space.
+
+        Args:
+            x (FloatTensor [:, num_features]): Input features.
+
+        Returns:
+            y (FloatTensor [:, num_features]): Activated features.
+        """
+        return self.alpha * torch.where(
+            self.beta != 0,
+            (torch.nn.functional.softplus(self.beta * x) - math.log(2)) / self.beta,
+            0.5 * x,
+        )
+
+
+class ShiftedSoftplus(torch.nn.Module):
+    """
+    Shifted softplus activation function with learnable feature-wise parameters:
+    f(x) = alpha/beta * (softplus(beta*x) - log(2))
+    softplus(x) = log(exp(x) + 1)
+    For beta -> 0  : f(x) -> 0.5*alpha*x
+    For beta -> inf: f(x) -> max(0, alpha*x)
+
+    With learnable parameters alpha and beta, the shifted softplus function can
+    become equivalent to ReLU (if alpha is equal 1 and beta approaches infinity) or to
+    the identity function (if alpha is equal 2 and beta is equal 0).
+    """
+
+    def __init__(
         self, 
         initial_alpha: float = 1.0,
         initial_beta: float = 1.0,
         trainable: bool = False) -> None:
 
         """    
->>>>>>> 916ccdd4
         Args:
             initial_alpha: Initial "scale" alpha of the softplus function.
             initial_beta: Initial "temperature" beta of the softplus function.
