import logging
import os
import shutil
from copy import copy
from typing import Optional, List, Dict, Tuple, Union, Any, Type
import numpy as np
import fasteners
import pytorch_lightning as pl
import torch
from torch.utils.data import BatchSampler

from schnetpack.data import (
    AtomsDataFormat,
    resolve_format,
    load_dataset,
    BaseAtomsData,
    AtomsLoader,
    calculate_stats,
    SplittingStrategy,
    RandomSplit,
    #WeightedSampler,
)

from schnetpack.data.sampler import WeightedSampler, StratifiedSampler, tip_heights


__all__ = ["AtomsDataModule", "AtomsDataModuleError"]


class AtomsDataModuleError(Exception):
    pass


class AtomsDataModule(pl.LightningDataModule):
    """
    A general ``LightningDataModule`` for SchNetPack datasets.

    """

    def __init__(
        self,
        datapath: str,
        batch_size: int,
        num_train: Union[int, float] = None,
        num_val: Union[int, float] = None,
        num_test: Optional[Union[int, float]] = None,
        split_file: Optional[str] = "split.npz",
        format: Optional[AtomsDataFormat] = None,
        load_properties: Optional[List[str]] = None,
        val_batch_size: Optional[int] = None,
        test_batch_size: Optional[int] = None,
        transforms: Optional[List[torch.nn.Module]] = None,
        train_transforms: Optional[List[torch.nn.Module]] = None,
        val_transforms: Optional[List[torch.nn.Module]] = None,
        test_transforms: Optional[List[torch.nn.Module]] = None,
        train_sampler_cls: Optional[Type] = None,
        train_sampler_args: Optional[Dict[str, Any]] = None,
        num_workers: int = 8,
        num_val_workers: Optional[int] = None,
        num_test_workers: Optional[int] = None,
        property_units: Optional[Dict[str, str]] = None,
        distance_unit: Optional[str] = None,
        data_workdir: Optional[str] = None,
        cleanup_workdir_stage: Optional[str] = "test",
        splitting: Optional[SplittingStrategy] = None,
        pin_memory: Optional[bool] = False,
    ):
        """
        Args:
            datapath: path to dataset
            batch_size: (train) batch size
            num_train: number of training examples (absolute or relative)
            num_val: number of validation examples (absolute or relative)
            num_test: number of test examples (absolute or relative)
            split_file: path to npz file with data partitions
            format: dataset format
            load_properties: subset of properties to load
            val_batch_size: validation batch size. If None, use test_batch_size, then
                batch_size.
            test_batch_size: test batch size. If None, use val_batch_size, then
                batch_size.
            transforms: Preprocessing transform applied to each system separately before
                batching.
            train_transforms: Overrides transform_fn for training.
            val_transforms: Overrides transform_fn for validation.
            test_transforms: Overrides transform_fn for testing.
            train_sampler_cls: type of torch training sampler.
                This is by default wrapped into a torch.utils.data.BatchSampler.
            train_sampler_args: dict of train_sampler keyword arguments.
            num_workers: Number of data loader workers.
            num_val_workers: Number of validation data loader workers
                (overrides num_workers).
            num_test_workers: Number of test data loader workers
                (overrides num_workers).
            property_units: Dictionary from property to corresponding unit as a string
                (eV, kcal/mol, ...).
            distance_unit: Unit of the atom positions and cell as a string
                (Ang, Bohr, ...).
            data_workdir: Copy data here as part of setup, e.g. to a local file
                system for faster performance.
            cleanup_workdir_stage: Determines after which stage to remove the data
                workdir
            splitting: Method to generate train/validation/test partitions
                (default: RandomSplit)
            pin_memory: If true, pin memory of loaded data to GPU. Default: Will be
                set to true, when GPUs are used.
        """
        super().__init__()
        self._train_transforms = train_transforms or copy(transforms) or []
        self._val_transforms = val_transforms or copy(transforms) or []
        self._test_transforms = test_transforms or copy(transforms) or []

        self.batch_size = batch_size
        self.val_batch_size = val_batch_size or test_batch_size or batch_size
        self.test_batch_size = test_batch_size or val_batch_size or batch_size
        self.num_train = num_train
        self.num_val = num_val
        self.num_test = num_test
        self.splitting = splitting or RandomSplit()
        self.split_file = split_file
        self.datapath, self.format = resolve_format(datapath, format)
        self.load_properties = load_properties
        self.num_workers = num_workers
        self.num_val_workers = self.num_workers
        self.num_test_workers = self.num_workers
        if num_val_workers is not None:
            self.num_val_workers = num_val_workers
        if num_test_workers is not None:
            self.num_test_workers = num_test_workers
        self.property_units = property_units
        self.distance_unit = distance_unit
        self._stats = {}
        self._is_setup = False
        self.data_workdir = data_workdir
        self.cleanup_workdir_stage = cleanup_workdir_stage
        self._pin_memory = pin_memory

        self.train_idx = None
        self.val_idx = None
        self.test_idx = None
        self.dataset = None
        self._train_dataset = None
        self._val_dataset = None
        self._test_dataset = None

        self._train_dataloader = None
        self._val_dataloader = None
        self._test_dataloader = None

        self.train_sampler_cls = train_sampler_cls
        self.train_sampler_args = train_sampler_args

    @property
    def train_transforms(self):
        """
        Optional transforms (or collection of transforms) you can apply to train
        dataset.
        """
        return self._train_transforms

    @property
    def val_transforms(self):
        """
        Optional transforms (or collection of transforms) you can apply to validation
        dataset.
        """
        return self._val_transforms

    @property
    def test_transforms(self):
        """
        Optional transforms (or collection of transforms) you can apply to test dataset.
        """
        return self._test_transforms

    def setup(self, stage: Optional[str] = None):
        # check whether data needs to be copied
        if self.data_workdir is None:
            datapath = self.datapath
        else:
            datapath = self._copy_to_workdir()

        # (re)load datasets
        if self.dataset is None:
            self.dataset = load_dataset(
                datapath,
                self.format,
                property_units=self.property_units,
                distance_unit=self.distance_unit,
                load_properties=self.load_properties,
            )

            # load and generate partitions if needed
            if self.train_idx is None:
                self._load_partitions()

            # partition dataset
            self._train_dataset = self.dataset.subset(self.train_idx)
            self._val_dataset = self.dataset.subset(self.val_idx)
            self._test_dataset = self.dataset.subset(self.test_idx)
            self._setup_transforms()

    def _copy_to_workdir(self):
        """
        Copies the data to given (fast) working location. Useful for working on cluster
        with slow shared and fast local file systems.

        Returns:
            path to data in workdir
        """
        if not os.path.exists(self.data_workdir):
            os.makedirs(self.data_workdir, exist_ok=True)
        name = self.datapath.split("/")[-1]
        datapath = os.path.join(self.data_workdir, name)
        lock = fasteners.InterProcessLock(
            os.path.join(self.data_workdir, f"dataworkdir_{name}.lock")
        )
        with lock:
            self._log_with_rank("Enter lock")

            # retry reading, in case other process finished in the meantime
            if not os.path.exists(datapath):
                self._log_with_rank("Copy data to data workdir")
                shutil.copy(self.datapath, datapath)

            # reset datasets in case they need to be reloaded
            self.dataset = None
            self._train_dataset = None
            self._val_dataset = None
            self._test_dataset = None

            # reset cleanup
            self._has_teardown_fit = False
            self._has_teardown_val = False
            self._has_teardown_test = False
        self._log_with_rank("Exited lock")
        return datapath

    def teardown(self, stage: Optional[str] = None):
        if self.cleanup_workdir_stage and stage == self.cleanup_workdir_stage:
            if self.data_workdir is not None:
                try:
                    shutil.rmtree(self.data_workdir)
                except:
                    pass
                self._has_setup_fit = False
                self._has_setup_val = False
                self._has_setup_test = False

        # teardown transforms
        for t in self.train_transforms:
            t.teardown()
        for t in self.val_transforms:
            t.teardown()
        for t in self.test_transforms:
            t.teardown()

    def _load_partitions(self):
        # split dataset
        lock = fasteners.InterProcessLock("splitting.lock")

        with lock:
            self._log_with_rank("Enter splitting lock")

            if self.split_file is not None and os.path.exists(self.split_file):
                self._log_with_rank("Load split")

                S = np.load(self.split_file)
                self.train_idx = S["train_idx"].tolist()
                self.val_idx = S["val_idx"].tolist()
                self.test_idx = S["test_idx"].tolist()
                if self.num_train and self.num_train != len(self.train_idx):
                    logging.warning(
                        f"Split file was given, but `num_train ({self.num_train})"
                        + f" != len(train_idx)` ({len(self.train_idx)})!"
                    )
                if self.num_val and self.num_val != len(self.val_idx):
                    logging.warning(
                        f"Split file was given, but `num_val ({self.num_val})"
                        + f" != len(val_idx)` ({len(self.val_idx)})!"
                    )
                if self.num_test and self.num_test != len(self.test_idx):
                    logging.warning(
                        f"Split file was given, but `num_test ({self.num_test})"
                        + f" != len(test_idx)` ({len(self.test_idx)})!"
                    )
            else:
                self._log_with_rank("Create split")

                if not self.num_train or not self.num_val:
                    raise AtomsDataModuleError(
                        "If no `split_file` is given, the sizes of the training and"
                        + " validation partitions need to be set!"
                    )

                self.train_idx, self.val_idx, self.test_idx = self.splitting.split(
                    self.dataset, self.num_train, self.num_val, self.num_test
                )

                if self.split_file is not None:
                    self._log_with_rank("Save split")
                    np.savez(
                        self.split_file,
                        train_idx=self.train_idx,
                        val_idx=self.val_idx,
                        test_idx=self.test_idx,
                    )

        self._log_with_rank("Exit splitting lock")

    def _log_with_rank(self, msg: str):
        if self.trainer is not None:
            logging.debug(
                "Global rank:",
                self.trainer.global_rank,
                ", lokal rank:",
                self.trainer.local_rank,
                " >> ",
                msg,
            )
        else:
            logging.debug(">> ", msg)

    def _setup_sampler(self, sampler_cls, sampler_args, dataset):
        if sampler_cls is None:
            return None
        else:
            batch_sampler = BatchSampler(
                sampler=sampler_cls(
                    data_source=dataset,
                    num_samples=len(dataset),
                    **sampler_args,
                ),
                batch_size=self.batch_size,
                drop_last=True,
            )
            return batch_sampler

    def _setup_transforms(self):
        for t in self.train_transforms:
            t.datamodule(self)
        for t in self.val_transforms:
            t.datamodule(self)
        for t in self.test_transforms:
            t.datamodule(self)
        self._train_dataset.transforms = self.train_transforms
        self._val_dataset.transforms = self.val_transforms
        self._test_dataset.transforms = self.test_transforms

    def get_stats(
        self, property: str, divide_by_atoms: bool, remove_atomref: bool
    ) -> Tuple[torch.Tensor, torch.Tensor]:
        key = (property, divide_by_atoms, remove_atomref)
        if key in self._stats:
            return self._stats[key]

        stats = calculate_stats(
            self.train_dataloader(),
            divide_by_atoms={property: divide_by_atoms},
            atomref=self.train_dataset.atomrefs if remove_atomref else None,
        )[property]
        self._stats[key] = stats
        return stats

    @property
    def train_dataset(self) -> BaseAtomsData:
        return self._train_dataset

    @property
    def val_dataset(self) -> BaseAtomsData:
        return self._val_dataset

    @property
    def test_dataset(self) -> BaseAtomsData:
        return self._test_dataset

    def train_dataloader(self) -> AtomsLoader:

        #shuffle = True
        #self.train_sampler = None
        self.train_sampler = StratifiedSampler(
            data_source=self.train_dataset,
            partition_criterion=tip_heights,
            num_samples=100,
        )
        shuffle = False

        if self._train_dataloader is None:

            train_batch_sampler = self._setup_sampler(
                sampler_cls=self.train_sampler_cls,
                sampler_args=self.train_sampler_args,
                dataset=self._train_dataset,
            )

            self._train_dataloader = AtomsLoader(
                self.train_dataset,
<<<<<<< HEAD
                batch_size=self.batch_size if train_batch_sampler is None else 1,
                shuffle=True if train_batch_sampler is None else False,
                batch_sampler=train_batch_sampler,
                num_workers=self.num_workers,
=======
                sampler=self.train_sampler,
                batch_size=self.batch_size,
                num_workers=self.num_workers,
                shuffle=shuffle,
>>>>>>> 916ccdd4
                pin_memory=self._pin_memory,
            )
        return self._train_dataloader

    def val_dataloader(self) -> AtomsLoader:
        if self._val_dataloader is None:
            self._val_dataloader = AtomsLoader(
                self.val_dataset,
                batch_size=self.val_batch_size,
                num_workers=self.num_val_workers,
                pin_memory=self._pin_memory,
            )
        return self._val_dataloader

    def test_dataloader(self) -> AtomsLoader:
        if self._test_dataloader is None:
            self._test_dataloader = AtomsLoader(
                self.test_dataset,
                batch_size=self.test_batch_size,
                num_workers=self.num_test_workers,
                pin_memory=self._pin_memory,
            )
        return self._test_dataloader<|MERGE_RESOLUTION|>--- conflicted
+++ resolved
@@ -395,17 +395,10 @@
 
             self._train_dataloader = AtomsLoader(
                 self.train_dataset,
-<<<<<<< HEAD
                 batch_size=self.batch_size if train_batch_sampler is None else 1,
                 shuffle=True if train_batch_sampler is None else False,
                 batch_sampler=train_batch_sampler,
                 num_workers=self.num_workers,
-=======
-                sampler=self.train_sampler,
-                batch_size=self.batch_size,
-                num_workers=self.num_workers,
-                shuffle=shuffle,
->>>>>>> 916ccdd4
                 pin_memory=self._pin_memory,
             )
         return self._train_dataloader
