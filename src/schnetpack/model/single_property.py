--- conflicted
+++ resolved
@@ -5,10 +5,6 @@
 import torch
 
 import schnetpack as spk
-<<<<<<< HEAD
-
-=======
->>>>>>> 2512886b
 from schnetpack.model.base import AtomisticModel
 
 log = logging.getLogger(__name__)
